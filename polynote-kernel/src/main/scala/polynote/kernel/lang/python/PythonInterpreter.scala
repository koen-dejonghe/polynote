package polynote.kernel.lang
package python

import java.io.File
import java.util
import java.util.concurrent._
import java.util.concurrent.atomic.AtomicReference

import cats.effect.internals.IOContextShift
import cats.effect.{ContextShift, IO}
import fs2.Stream
import fs2.concurrent.{Enqueue, Queue}
import jep.python.{PyCallable, PyObject}
import jep.{Jep, JepConfig, NamingConventionClassEnquirer}
import org.log4s.Logger
import polynote.kernel.PolyKernel.EnqueueSome
import polynote.kernel._
import polynote.kernel.util._
import polynote.messages.{CellID, ShortString, TinyList, TinyString}
import polynote.runtime.python.{PythonFunction, PythonObject}

import scala.collection.JavaConverters._
import scala.concurrent.ExecutionContext

class PythonInterpreter(val kernelContext: KernelContext) extends LanguageInterpreter[IO] {
  import kernelContext.global

  protected val logger: Logger = org.log4s.getLogger

  val predefCode: Option[String] = None

  override def shutdown(): IO[Unit] = shutdownSignal.complete.flatMap(_ => withJep(jep.close()))

  override def init(): IO[Unit] = IO.unit

  private val jepThread: AtomicReference[Thread] = new AtomicReference[Thread](null)

  private def newSingleThread(name: String, ref: Option[AtomicReference[Thread]] = None): ExecutorService = Executors.newSingleThreadExecutor {
    new ThreadFactory {
      def newThread(r: Runnable): Thread = {
        val thread = new Thread(r)
        thread.setDaemon(true)
        thread.setName(name)
        ref.foreach(_.set(thread))
        thread
      }
    }
  }

  private val jepExecutor = newSingleThread("JEP execution thread", Some(jepThread))

  // sharable runner for passing to PythonObjects – checks if we're on the Jep thread, runs immediately if so, otherwise
  // submits task to the jep executor. Otherwise, if we *were* on the jep thread, we would immediately deadlock.
  private val runner = new PythonObject.Runner {
    def run[T](task: => T): T = if (Thread.currentThread() == jepThread.get) {
      task
    } else {
      withJep(task).unsafeRunSync()
    }
  }

  private val externalListener = newSingleThread("Python symbol listener")

  private val executionContext = ExecutionContext.fromExecutor(jepExecutor)

  private val shift: ContextShift[IO] = IO.contextShift(executionContext)
  private val listenerShift: ContextShift[IO] = IO.contextShift(ExecutionContext.fromExecutor(externalListener))

  def withJep[T](t: => T): IO[T] = shift.evalOn(executionContext)(IO.delay(t))

  protected val jep: Jep = jepExecutor.submit {
    new Callable[Jep] {
<<<<<<< HEAD
      def call(): Jep = new Jep(new JepConfig().addSharedModules("numpy").setInteractive(false))
=======
      def call(): Jep = {
        val jep = new Jep(
          new JepConfig()
            .addSharedModules("numpy")
            .setInteractive(false)
            .setClassLoader(kernelContext.classLoader)
            .setClassEnquirer(new NamingConventionClassEnquirer(true)))
        jep
      }
>>>>>>> 06212971
    }
  }.get()

  private val shutdownSignal = ReadySignal()(listenerShift)

  override def runCode(
    cellContext: CellContext,
    code: String
  ): IO[Stream[IO, Result]] = if (code.trim().isEmpty) IO.pure(Stream.empty) else {
    val run = new global.Run()

    val cell = cellContext.id
    val cellName = s"Cell$cell"
    global.newCompilationUnit("", cellName)

    val shiftEffect = IO.ioConcurrentEffect(shift) // TODO: we can also create an implicit shift instead of doing this, which is better?
    Queue.unbounded[IO, Option[Result]](shiftEffect).flatMap { maybeResultQ =>
      cellContext.visibleValues.flatMap { visibleValues =>

        // convert scope from cell context into a HashMap, so jep will make it a dict in python
        val globals = new java.util.HashMap[String, Any](visibleValues.map(rv => rv.name -> rv.value).toMap.asJava)
        val resultQ = new EnqueueSome(maybeResultQ)

        val stdout = new PythonDisplayHook(resultQ)


        withJep {

          jep.set("__polynote_displayhook__", stdout)
          jep.eval("import sys\n")
          jep.eval("import ast\n")
          jep.eval("sys.displayhook = __polynote_displayhook__.output\n")
          jep.eval("sys.stdout = __polynote_displayhook__\n")
          jep.eval("__polynote_locals__ = {}\n")
          jep.set("__polynote_code__", code)
          jep.set("__polynote_cell__", cellName)
          jep.set("__polynote_globals__", globals)

          // all of this parsing is just so if the last statement is an expression, we can print the value like the repl does
          // TODO: should probably just use ipython to evaluate it instead
          jep.eval("__polynote_parsed__ = ast.parse(__polynote_code__, __polynote_cell__, 'exec').body\n")
          val numStats = jep.getValue("len(__polynote_parsed__)", classOf[java.lang.Long])

          if (numStats > 0) {
            jep.eval("__polynote_last__ = __polynote_parsed__[-1]")
            val lastIsExpr = jep.getValue("isinstance(__polynote_last__, ast.Expr)", classOf[java.lang.Boolean])

            val resultName = "Out"
            val maybeModifiedCode = if (lastIsExpr) {
              val lastLine = jep.getValue("__polynote_last__.lineno", classOf[java.lang.Integer]) - 1
              val (prevCode, lastCode) = code.linesWithSeparators.toSeq.splitAt(lastLine)

              (prevCode ++ s"$resultName = (${lastCode.mkString})\n").mkString
            } else code

            jep.set("__polynote_code__", maybeModifiedCode)
            kernelContext.runInterruptible {
              jep.eval("exec(__polynote_code__, __polynote_globals__, __polynote_locals__)\n")
            }
            jep.eval("globals().update(__polynote_locals__)")
            val newDecls = jep.getValue("list(__polynote_locals__.keys())", classOf[java.util.List[String]]).asScala.toList


            getPyResults(newDecls, cell).filterNot(_._2.value == null).values
          } else Nil
        }.flatMap { resultSymbols =>

          for {
            // send all symbols to resultQ
            _ <- Stream.emits(resultSymbols.toSeq).to(resultQ.enqueue).compile.drain
            // make sure to flush stdout
            _ <- IO(stdout.flush())
          } yield {

            // resultQ will be in this approximate order (not that it should matter I hope):
            //    1. stdout while running the cell
            //    2. The symbols defined in the cell
            //    3. The final output (if any) of the cell
            //    4. Anything that might come out of stdout being flushed (probably nothing)
            maybeResultQ.dequeue.unNoneTerminate
          }
        }.guarantee(maybeResultQ.enqueue1(None))
      }
    }
  }

  def getPyResults(decls: Seq[String], sourceCellId: CellID): Map[String, ResultValue] = {
    decls.flatMap {
      name =>
        getPyResult(name).map {
          case (value, Some(typ)) =>
            ResultValue(kernelContext, name, typ, value, sourceCellId)
          case (value, _) =>
            ResultValue(kernelContext, name, value, sourceCellId)
        }.map {
          value => name -> value
        }
    }.toMap
  }

  // TODO: This is kind of a slow way to do this conversion, as it will result in a lot of JNI calls, but it is
  //       necessary to work around https://github.com/ninia/jep/issues/43 until that gets resolved. We don't want
  //       anything being converted to String except Strings.
  def getPyResult(accessor: String): Option[(Any, Option[global.Type])] = {
    val resultType = jep.getValue(s"type($accessor).__name__", classOf[String])
    import global.{typeOf, weakTypeOf}
    resultType match {
      case "int" => Option(jep.getValue(accessor, classOf[java.lang.Number]).longValue() -> Some(typeOf[Long]))
      case "float" => Option(jep.getValue(accessor, classOf[java.lang.Number]).doubleValue() -> Some(typeOf[Double]))
      case "str" => Option(jep.getValue(accessor, classOf[String]) -> Some(typeOf[String]))
      case "bool" => Option(jep.getValue(accessor, classOf[java.lang.Boolean]).booleanValue() -> Some(typeOf[Boolean]))
      case "tuple" => getPyResult(s"list($accessor)")
      case "dict" => for {
        keys <- getPyResult(s"list($accessor.keys())")
        values <- getPyResult(s"list($accessor.values())")
      } yield {
        keys._1.asInstanceOf[List[Any]].zip(values._1.asInstanceOf[List[Any]]).toMap -> Some(typeOf[Map[Any, Any]])
      }
      case "list" =>
        // TODO: this in particular is pretty inefficient... it does a JNI call for every element of the list.
        val numElements = jep.getValue(s"len($accessor)", classOf[java.lang.Number]).longValue()
        val (elems, types) = (0L until numElements).flatMap(n => getPyResult(s"$accessor[$n]")).toList.unzip

        val listType = global.ask {
          () =>
            val lubType = types.flatten.toList match {
              case Nil      => typeOf[Any]
              case typeList => try global.lub(typeList) catch {
                case err: Throwable => typeOf[Any]
              }
            }
            global.appliedType(typeOf[List[Any]].typeConstructor, lubType)
        }

        Option(elems -> Some(listType))
      case "PyJObject" =>
        Option(jep.getValue(accessor) -> Some(typeOf[AnyRef]))
      case "module" =>
        None
      case "function" | "builtin_function_or_method" | "type" =>
        try Option(new PythonFunction(jep.getValue(accessor, classOf[PyCallable]), runner) -> Some(typeOf[PythonFunction])) catch {
          case err: Throwable =>
            logger.info(err)("Error getting python object")
            None
        }

      case _ =>
        Option(jep.getValue(accessor, classOf[PyObject])).map {
          pyObj => new PythonObject(pyObj, runner) -> Some(typeOf[PythonObject])
        }
    }
  }

  override def completionsAt(
    cellContext: CellContext,
    code: String,
    pos: Int
  ): IO[List[Completion]] = withJep {
      val (line, col) = {
        val iter = code.linesWithSeparators
        var p = 0
        var l = 0
        var c = 0
        while (p < pos && iter.hasNext) {
          val line = iter.next()
          l += 1
          c = line.length()
          p = p + c
          if (p > pos) {
            c = line.length - (p - pos)
          } else if (p == pos && iter.hasNext) {
            l += 1
            c = 0
          }
        }
        (l, c)
      }
      jep.set("__polynote_code__", code)
      jep.eval("import jedi")
      jep.eval(s"__polynote_cmp__ = jedi.Interpreter(__polynote_code__, [globals(), locals()], line=$line, column=$col).completions()")
      // If this comes back as a List, Jep will mash all the elements to strings. So gotta use it as a PyObject. Hope that gets fixed!
      // TODO: will need some reusable PyObject wrappings anyway
      jep.getValue("__polynote_cmp__", classOf[Array[PyObject]]).map {
        obj =>
          val name = obj.getAttr("name", classOf[String])
          val typ = obj.getAttr("type", classOf[String])
          val params = if (typ != "function") Nil else List(
            TinyList(
              obj.getAttr("params", classOf[Array[PyObject]]).map {
                paramObj =>
                  TinyString(paramObj.getAttr("name", classOf[String])) -> ShortString("")
              }.toList
            )
          )

          val completionType = typ match {
            case "module" => CompletionType.Module
            case "function" => CompletionType.Method
            case "instance" => CompletionType.Term
            case "class" => CompletionType.ClassType
            case "keyword" => CompletionType.Keyword
            case "statement" => CompletionType.Term
            case _ => CompletionType.Unknown
          }
          Completion(name, Nil, params, ShortString(""), completionType)
      }.toList
  }

  // TODO: can parameter hints be implemented for python?
  override def parametersAt(
    cellContext: CellContext,
    code: String,
    pos: Int
  ): IO[Option[Signatures]] = IO.pure(None)

}

object PythonInterpreter {
  class Factory extends LanguageInterpreter.Factory[IO] {
    override val languageName: String = "Python"
    override def apply(dependencies: List[(String, File)], kernelContext: KernelContext): PythonInterpreter =
      new PythonInterpreter(kernelContext)
  }

  def factory(): Factory = new Factory()

}

class PythonDisplayHook(out: Enqueue[IO, Result]) {
  private var current = ""
  def output(str: String): Unit =
    if (str != null && str.nonEmpty)
      out.enqueue1(Output("text/plain; rel=stdout", str)).unsafeRunSync() // TODO: probably should do better than this

  def write(str: String): Unit = synchronized {
    current = current + str
    if (str contains '\n') {
      val lines = current.split('\n')
      output(lines.dropRight(1).mkString("\n"))
      current = lines.last
    }
  }

  def flush(): Unit = synchronized {
    if (current != "")
      output(current)
    current = ""
  }
}<|MERGE_RESOLUTION|>--- conflicted
+++ resolved
@@ -70,9 +70,6 @@
 
   protected val jep: Jep = jepExecutor.submit {
     new Callable[Jep] {
-<<<<<<< HEAD
-      def call(): Jep = new Jep(new JepConfig().addSharedModules("numpy").setInteractive(false))
-=======
       def call(): Jep = {
         val jep = new Jep(
           new JepConfig()
@@ -82,7 +79,6 @@
             .setClassEnquirer(new NamingConventionClassEnquirer(true)))
         jep
       }
->>>>>>> 06212971
     }
   }.get()
 
